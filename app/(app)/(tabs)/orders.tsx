--- conflicted
+++ resolved
@@ -1,14 +1,7 @@
 import { Ionicons, MaterialCommunityIcons } from '@expo/vector-icons';
-<<<<<<< HEAD
 import Constants from 'expo-constants';
 import * as ExpoLinking from 'expo-linking';
 import { useLocalSearchParams, useRouter } from 'expo-router';
-=======
-import { cacheDirectory, copyAsync, documentDirectory } from 'expo-file-system';
-import { printToFileAsync } from 'expo-print';
-import { useLocalSearchParams, useRouter } from 'expo-router';
-import * as Sharing from 'expo-sharing';
->>>>>>> de796639
 import React, {
   useCallback,
   useEffect,
@@ -30,7 +23,6 @@
   TextInput,
   TextInputKeyPressEventData,
   View,
-<<<<<<< HEAD
   type DimensionValue
 } from 'react-native';
 import { SafeAreaView } from 'react-native-safe-area-context';
@@ -129,58 +121,6 @@
   'Completed': 'Completed',
 };
 
-=======
-  type DimensionValue,
-} from 'react-native';
-import { SafeAreaView } from 'react-native-safe-area-context';
-
-import { useAuth } from '@/contexts/AuthContext';
-import {
-  fetchContractById,
-  fetchContracts,
-  sendContractPin,
-  signContract,
-  type ContractResponse,
-} from '@/services/contracts';
-import { fetchDeviceModelById } from '@/services/device-models';
-import {
-  fetchRentalOrderById,
-  fetchRentalOrders,
-  type RentalOrderResponse,
-} from '@/services/rental-orders';
-
-type OrderStatusFilter = 'All' | 'Pending' | 'Delivered' | 'In Use' | 'Completed';
-type OrderStatus = Exclude<OrderStatusFilter, 'All'>;
-type OrderActionType =
-  | 'continueProcess'
-  | 'extendRental'
-  | 'confirmReceipt'
-  | 'cancelOrder'
-  | 'rentAgain'
-  | 'downloadContract';
-
-type OrderCard = {
-  id: string;
-  title: string;
-  deviceSummary: string;
-  rentalPeriod: string;
-  totalAmount: string;
-  statusFilter: OrderStatus;
-  statusLabel: string;
-  statusColor: string;
-  statusBackground: string;
-  action?: {
-    label: string;
-    type: OrderActionType;
-  };
-  contract?: ContractResponse | null;
-};
-
-type ApiErrorWithStatus = Error & { status?: number };
-
-const ORDER_FILTERS: OrderStatusFilter[] = ['All', 'Pending', 'Delivered', 'In Use', 'Completed'];
-
->>>>>>> de796639
 type StatusMeta = {
   filter: OrderStatus;
   label: string;
@@ -215,439 +155,6 @@
     action: { label: 'Rent Again', type: 'rentAgain' },
   },
 };
-<<<<<<< HEAD
-=======
-
-const toTitleCase = (value: string) =>
-  value
-    .toLowerCase()
-    .split(/[_\s]+/)
-    .filter(Boolean)
-    .map((segment) => segment.charAt(0).toUpperCase() + segment.slice(1))
-    .join(' ');
-
-const mapStatusToMeta = (status: string | null | undefined): StatusMeta => {
-  const normalized = (status ?? '').toUpperCase();
-  let filter: OrderStatus = 'Pending';
-  let includeAction = true;
-
-  switch (normalized) {
-    case 'PENDING':
-    case 'PROCESSING':
-    case 'AWAITING_PAYMENT':
-    case 'AWAITING_APPROVAL':
-    case 'AWAITING_DOCUMENTS':
-      filter = 'Pending';
-      break;
-    case 'DELIVERED':
-    case 'DELIVERING':
-    case 'SHIPPED':
-    case 'OUT_FOR_DELIVERY':
-      filter = 'Delivered';
-      break;
-    case 'IN_USE':
-    case 'ACTIVE':
-    case 'IN_PROGRESS':
-      filter = 'In Use';
-      break;
-    case 'COMPLETED':
-    case 'RETURNED':
-    case 'CLOSED':
-    case 'FINISHED':
-      filter = 'Completed';
-      break;
-    case 'CANCELLED':
-    case 'CANCELED':
-      filter = 'Completed';
-      includeAction = false;
-      break;
-    default:
-      includeAction = false;
-      break;
-  }
-
-  const template = STATUS_TEMPLATES[filter];
-  const label = normalized.length > 0 ? toTitleCase(normalized) : template.defaultLabel;
-
-  return {
-    filter,
-    label,
-    color: template.color,
-    background: template.background,
-    action: includeAction ? template.action : undefined,
-  };
-};
-
-const formatCurrency = (value: number): string => {
-  try {
-    return new Intl.NumberFormat('vi-VN', { style: 'currency', currency: 'VND' }).format(value);
-  } catch {
-    return `${Number.isFinite(value) ? Math.round(value).toLocaleString('vi-VN') : '0'} ₫`;
-  }
-};
-
-const formatRentalPeriod = (startDateIso: string, endDateIso: string): string => {
-  const startDate = startDateIso ? new Date(startDateIso) : null;
-  const endDate = endDateIso ? new Date(endDateIso) : null;
-
-  if (!startDate || Number.isNaN(startDate.getTime())) {
-    return '—';
-  }
-
-  const hasValidEnd = Boolean(endDate && !Number.isNaN(endDate.getTime()));
-
-  try {
-    const sameYear = hasValidEnd && endDate ? startDate.getFullYear() === endDate.getFullYear() : false;
-    const startFormatter = new Intl.DateTimeFormat('vi-VN', {
-      day: '2-digit',
-      month: 'short',
-      ...(sameYear ? {} : { year: 'numeric' }),
-    });
-    const startLabel = startFormatter.format(startDate);
-
-    if (hasValidEnd && endDate) {
-      const endFormatter = new Intl.DateTimeFormat('vi-VN', {
-        day: '2-digit',
-        month: 'short',
-        year: 'numeric',
-      });
-      const endLabel = endFormatter.format(endDate);
-      return `${startLabel} - ${endLabel}`;
-    }
-
-    return `Starting ${startLabel}`;
-  } catch {
-    const startLabel = startDate.toISOString().slice(0, 10);
-    if (hasValidEnd && endDate) {
-      const endLabel = endDate.toISOString().slice(0, 10);
-      return `${startLabel} - ${endLabel}`;
-    }
-    return `Starting ${startLabel}`;
-  }
-};
-
-const formatDateTime = (iso: string | null | undefined): string => {
-  if (!iso) {
-    return '—';
-  }
-
-  const date = new Date(iso);
-
-  if (Number.isNaN(date.getTime())) {
-    return iso;
-  }
-
-  try {
-    return new Intl.DateTimeFormat('vi-VN', {
-      dateStyle: 'medium',
-      timeStyle: 'short',
-    }).format(date);
-  } catch {
-    return date.toISOString().replace('T', ' ').slice(0, 16);
-  }
-};
-
-const normalizeHtmlContent = (value: string | null | undefined): string => {
-  if (!value || value.trim().length === 0) {
-    return '';
-  }
-
-  const withLineBreaks = value
-    .replace(/<\s*br\s*\/?\s*>/gi, '\n')
-    .replace(/<\s*\/p\s*>/gi, '\n\n')
-    .replace(/<\s*li\s*>/gi, '• ')
-    .replace(/<\s*\/li\s*>/gi, '\n')
-    .replace(/<\s*\/h[1-6]\s*>/gi, '\n\n');
-
-  const withoutTags = withLineBreaks.replace(/<[^>]*>/g, '');
-
-  return withoutTags
-    .replace(/&nbsp;/gi, ' ')
-    .replace(/&amp;/gi, '&')
-    .replace(/&quot;/gi, '"')
-    .replace(/&#39;/gi, "'")
-    .replace(/&lt;/gi, '<')
-    .replace(/&gt;/gi, '>')
-    .replace(/[ \t]+/g, ' ')
-    .replace(/\n{3,}/g, '\n\n')
-    .trim();
-};
-
-const formatContractStatus = (status: string | null | undefined): string => {
-  if (!status || status.trim().length === 0) {
-    return 'Unknown';
-  }
-
-  return toTitleCase(status);
-};
-
-const escapeHtml = (value: string): string =>
-  value
-    .replace(/&/g, '&amp;')
-    .replace(/</g, '&lt;')
-    .replace(/>/g, '&gt;')
-    .replace(/"/g, '&quot;')
-    .replace(/'/g, '&#39;');
-
-const sanitizeRichHtml = (value: string | null | undefined): string => {
-  if (!value) {
-    return '';
-  }
-
-  const trimmed = value.trim();
-
-  if (trimmed.length === 0) {
-    return '';
-  }
-
-  return trimmed
-    .replace(/<!DOCTYPE[^>]*>/gi, '')
-    .replace(/<\/?html[^>]*>/gi, '')
-    .replace(/<\/?head[^>]*>.*?<\/?head>/gis, '')
-    .replace(/<\/?body[^>]*>/gi, '')
-    .trim();
-};
-
-const buildContractPdfHtml = (
-  contract: ContractResponse,
-  contextLabel?: string,
-): string => {
-  const fallbackTitle = contextLabel ? `${contextLabel} Contract` : `Contract #${contract.contractId}`;
-  const contractTitle = contract.title && contract.title.trim().length > 0 ? contract.title.trim() : fallbackTitle;
-  const contractNumber =
-    contract.contractNumber && contract.contractNumber.trim().length > 0
-      ? contract.contractNumber.trim()
-      : contract.contractId
-        ? `#${contract.contractId}`
-        : '';
-  const contractStatusLabel = formatContractStatus(contract.status);
-  const totalAmountLabel =
-    typeof contract.totalAmount === 'number' ? formatCurrency(contract.totalAmount) : undefined;
-  const depositAmountLabel =
-    typeof contract.depositAmount === 'number' ? formatCurrency(contract.depositAmount) : undefined;
-
-  const metadata: { label: string; value: string }[] = [];
-
-  if (contractNumber) {
-    metadata.push({ label: 'Contract Number', value: contractNumber });
-  }
-
-  if (contractStatusLabel && contractStatusLabel !== 'Unknown') {
-    metadata.push({ label: 'Status', value: contractStatusLabel });
-  }
-
-  if (contract.startDate) {
-    metadata.push({ label: 'Start Date', value: formatDateTime(contract.startDate) });
-  }
-
-  if (contract.endDate) {
-    metadata.push({ label: 'End Date', value: formatDateTime(contract.endDate) });
-  }
-
-  if (contract.signedAt) {
-    metadata.push({ label: 'Signed At', value: formatDateTime(contract.signedAt) });
-  }
-
-  if (totalAmountLabel) {
-    metadata.push({ label: 'Total Amount', value: totalAmountLabel });
-  }
-
-  if (depositAmountLabel) {
-    metadata.push({ label: 'Deposit Amount', value: depositAmountLabel });
-  }
-
-  const sanitizedContent = sanitizeRichHtml(contract.contractContent);
-  const sanitizedTerms = sanitizeRichHtml(contract.termsAndConditions);
-
-  const sections: string[] = [];
-
-  if (sanitizedContent.length > 0) {
-    sections.push(`<section><h2>Agreement</h2>${sanitizedContent}</section>`);
-  }
-
-  if (sanitizedTerms.length > 0) {
-    sections.push(`<section><h2>Terms &amp; Conditions</h2>${sanitizedTerms}</section>`);
-  }
-
-  if (sections.length === 0) {
-    sections.push('<section><p>No contract content is available at this time.</p></section>');
-  }
-
-  const metadataHtml = metadata
-    .map(
-      (item) =>
-        `<div class="meta-row"><span class="meta-label">${escapeHtml(item.label)}:</span><span class="meta-value">${escapeHtml(item.value)}</span></div>`,
-    )
-    .join('');
-
-  const contextHeading = contextLabel ? `<p class="context">${escapeHtml(contextLabel)}</p>` : '';
-
-  return `<!DOCTYPE html>
-  <html>
-    <head>
-      <meta charset="utf-8" />
-      <style>
-        body {
-          font-family: -apple-system, BlinkMacSystemFont, 'Segoe UI', Roboto, 'Helvetica Neue', Arial, sans-serif;
-          padding: 32px;
-          color: #111111;
-          line-height: 1.6;
-          font-size: 14px;
-        }
-
-        h1 {
-          font-size: 24px;
-          margin-bottom: 8px;
-        }
-
-        h2 {
-          font-size: 18px;
-          margin-bottom: 8px;
-          margin-top: 24px;
-        }
-
-        p {
-          margin: 0 0 12px 0;
-        }
-
-        .context {
-          color: #4b5563;
-          margin-bottom: 16px;
-        }
-
-        .meta-row {
-          display: flex;
-          justify-content: space-between;
-          border-bottom: 1px solid #e5e7eb;
-          padding: 6px 0;
-        }
-
-        .meta-label {
-          font-weight: 600;
-          color: #374151;
-        }
-
-        .meta-value {
-          color: #111827;
-        }
-
-        section {
-          margin-top: 16px;
-        }
-
-        section:first-of-type {
-          margin-top: 24px;
-        }
-
-        ul {
-          padding-left: 20px;
-        }
-
-        li {
-          margin-bottom: 8px;
-        }
-
-        table {
-          width: 100%;
-          border-collapse: collapse;
-          margin-bottom: 16px;
-        }
-
-        th,
-        td {
-          border: 1px solid #d1d5db;
-          padding: 8px;
-          text-align: left;
-        }
-
-        strong {
-          font-weight: 600;
-        }
-      </style>
-    </head>
-    <body>
-      <h1>${escapeHtml(contractTitle)}</h1>
-      ${contextHeading}
-      ${metadataHtml}
-      ${sections.join('\n')}
-    </body>
-  </html>`;
-};
-
-const isValidEmail = (value: string): boolean => {
-  if (!value) {
-    return false;
-  }
-
-  const trimmed = value.trim();
-
-  if (trimmed.length === 0) {
-    return false;
-  }
-
-  return /^[^\s@]+@[^\s@]+\.[^\s@]+$/.test(trimmed.toLowerCase());
-};
-
-const deriveDeviceSummary = (order: RentalOrderResponse, deviceNames: Map<string, string>): string => {
-  if (!order.orderDetails || order.orderDetails.length === 0) {
-    return 'No devices listed';
-  }
-
-  const names = order.orderDetails
-    .map((detail) => {
-      const id = detail?.deviceModelId;
-      if (!id) {
-        return null;
-      }
-
-      const name = deviceNames.get(String(id));
-      if (name && name.trim().length > 0) {
-        return name;
-      }
-
-      return `Device Model ${id}`;
-    })
-    .filter((value): value is string => Boolean(value && value.trim().length > 0));
-
-  if (names.length === 0) {
-    return `${order.orderDetails.length} devices`;
-  }
-
-  if (names.length === 1) {
-    return names[0];
-  }
-
-  const [firstName, ...rest] = names;
-  return `${firstName} + ${rest.length} more`;
-};
-
-const mapOrderResponseToCard = (
-  order: RentalOrderResponse,
-  deviceNames: Map<string, string>,
-  contract?: ContractResponse | null,
-): OrderCard => {
-  const statusMeta = mapStatusToMeta(order.orderStatus);
-  const normalizedContractStatus = contract?.status?.trim().toUpperCase();
-  const isContractSigned = normalizedContractStatus === 'SIGNED';
-  const action = isContractSigned
-    ? { label: 'Download Contract', type: 'downloadContract' as const }
-    : statusMeta.action;
-
-  return {
-    id: String(order.orderId),
-    title: `Order #${order.orderId}`,
-    deviceSummary: deriveDeviceSummary(order, deviceNames),
-    rentalPeriod: formatRentalPeriod(order.startDate, order.endDate),
-    totalAmount: formatCurrency(order.totalPrice),
-    statusFilter: statusMeta.filter,
-    statusLabel: statusMeta.label,
-    statusColor: statusMeta.color,
-    statusBackground: statusMeta.background,
-    action,
-    contract: contract ?? null,
-  };
-};
->>>>>>> de796639
 
 const resolvePaymentUrl = (value: string | undefined, fallback: string) =>
   value && value.trim().length > 0 ? value.trim() : fallback;
@@ -934,11 +441,7 @@
   const defaultVerificationEmail = useMemo(() => user?.email?.trim() ?? '', [user?.email]);
   const [orders, setOrders] = useState<OrderCard[]>([]);
   const [contractsByOrderId, setContractsByOrderId] = useState<Record<string, ContractResponse>>({});
-<<<<<<< HEAD
   const [deviceDetailsLookup, setDeviceDetailsLookup] = useState<Record<string, DeviceLookupEntry>>({});
-=======
-  const [deviceNameLookup, setDeviceNameLookup] = useState<Record<string, string>>({});
->>>>>>> de796639
   const [selectedFilter, setSelectedFilter] = useState<OrderStatusFilter>('All');
   const [highlightedOrderId, setHighlightedOrderId] = useState<string | null>(null);
   const [pendingScrollOrderId, setPendingScrollOrderId] = useState<string | null>(null);
@@ -959,7 +462,6 @@
   const [emailEditorError, setEmailEditorError] = useState<string | null>(null);
   const [isSendingPin, setIsSendingPin] = useState(false);
   const [isSigningContract, setIsSigningContract] = useState(false);
-<<<<<<< HEAD
   const [verificationError, setVerificationError] = useState<string | null>(null);
   const [isCreatingPayment, setIsCreatingPayment] = useState(false);
   const [paymentError, setPaymentError] = useState<string | null>(null);
@@ -974,10 +476,6 @@
     : activeOrder
       ? `Order #${activeOrder.orderId} Payment`
       : 'Payment Checkout';
-=======
-  const [activeContractDownloadId, setActiveContractDownloadId] = useState<number | null>(null);
-  const [verificationError, setVerificationError] = useState<string | null>(null);
->>>>>>> de796639
   const lastContractLoadRef = useRef<{ orderId: number | null; requestId: number }>({
     orderId: null,
     requestId: 0,
@@ -992,7 +490,6 @@
   const [orderDetailsLoading, setOrderDetailsLoading] = useState(false);
   const orderDetailsTargetIdRef = useRef<number | null>(null);
   const orderDetailsActiveRequestRef = useRef<{ orderId: number; cancelled: boolean } | null>(null);
-<<<<<<< HEAD
 
   // Invoice states for payment history
   const [orderInvoices, setOrderInvoices] = useState<Invoice[]>([]);
@@ -1049,13 +546,6 @@
   const isContractAlreadySigned = useMemo(
     () => isContractSignedByCustomer(activeContract),
     [activeContract],
-=======
-
-  const progressWidth = useMemo<DimensionValue>(() => `${(currentStep / 3) * 100}%`, [currentStep]);
-  const isContractAlreadySigned = useMemo(
-    () => activeContract?.status?.trim().toUpperCase() === 'SIGNED',
-    [activeContract?.status],
->>>>>>> de796639
   );
   const contractForSelectedOrder = useMemo(
     () => (orderDetailsTargetId ? contractsByOrderId[String(orderDetailsTargetId)] ?? null : null),
@@ -1081,7 +571,6 @@
     [otpDigits],
   );
 
-<<<<<<< HEAD
   // Compute days until expiry for the selected order
   const daysUntilExpiry = useMemo(() => {
     if (!orderDetailsData?.endDate) return undefined;
@@ -1348,8 +837,6 @@
     }
   }, [session, expiringOrder]);
 
-=======
->>>>>>> de796639
   const loadOrders = useCallback(
     async (mode: 'initial' | 'refresh' = 'initial') => {
       if (mode === 'refresh') {
@@ -1368,11 +855,7 @@
         }
 
         const response = await fetchRentalOrders(activeSession);
-<<<<<<< HEAD
         const deviceDetailsMap = new Map<string, DeviceLookupEntry>();
-=======
-        const deviceNameMap = new Map<string, string>();
->>>>>>> de796639
         const uniqueDeviceModelIds = new Set<string>();
 
         response.forEach((order) => {
@@ -1390,18 +873,12 @@
                 const device = await fetchDeviceModelById(id);
                 if (device) {
                   const label = device.name?.trim().length ? device.name : device.model;
-<<<<<<< HEAD
                   const normalizedName =
                     label && label.trim().length > 0 ? label.trim() : `Device Model ${id}`;
                   deviceDetailsMap.set(id, {
                     name: normalizedName,
                     imageURL: device.imageURL?.trim() ?? null,
                   });
-=======
-                  if (label && label.trim().length > 0) {
-                    deviceNameMap.set(id, label.trim());
-                  }
->>>>>>> de796639
                 }
               } catch (deviceError) {
                 console.warn(`Failed to load device model ${id} for rental orders`, deviceError);
@@ -1442,32 +919,18 @@
           return bTime - aTime;
         });
 
-<<<<<<< HEAD
         const deviceDetailsRecord: Record<string, DeviceLookupEntry> = {};
         deviceDetailsMap.forEach((details, key) => {
           deviceDetailsRecord[key] = details;
-=======
-        const deviceNameRecord: Record<string, string> = {};
-        deviceNameMap.forEach((label, key) => {
-          deviceNameRecord[key] = label;
->>>>>>> de796639
         });
 
         setOrders(
           sorted.map((order) =>
-<<<<<<< HEAD
             mapOrderResponseToCard(order, deviceDetailsMap, contractLookup[String(order.orderId)]),
           ),
         );
         setContractsByOrderId(contractLookup);
         setDeviceDetailsLookup(deviceDetailsRecord);
-=======
-            mapOrderResponseToCard(order, deviceNameMap, contractLookup[String(order.orderId)]),
-          ),
-        );
-        setContractsByOrderId(contractLookup);
-        setDeviceNameLookup(deviceNameRecord);
->>>>>>> de796639
         setErrorMessage(null);
       } catch (error) {
         const fallbackMessage = 'Failed to load rental orders. Please try again.';
@@ -1507,7 +970,6 @@
     loadOrders('initial');
   }, [loadOrders]);
 
-<<<<<<< HEAD
   useEffect(() => {
     if (paymentCheckoutUrl) {
       setPaymentModalError(null);
@@ -1562,39 +1024,6 @@
   const handleLoadMore = useCallback(() => {
     setDisplayLimit((prev) => prev + ITEMS_PER_PAGE);
   }, []);
-=======
-  const filteredOrders = useMemo(() => {
-    if (selectedFilter === 'All') {
-      return orders;
-    }
-
-    return orders.filter((order) => order.statusFilter === selectedFilter);
-  }, [orders, selectedFilter]);
-
-  const openFlow = useCallback(
-    (order: OrderCard) => {
-      lastContractLoadRef.current = { orderId: null, requestId: 0 };
-      setActiveOrder(order);
-      setActiveContract(order.contract ?? null);
-      setContractErrorMessage(null);
-      setContractLoading(false);
-      setModalVisible(true);
-      setCurrentStep(1);
-      setOtpDigits(Array(6).fill(''));
-      setSelectedPayment(PAYMENT_OPTIONS[0].id);
-      setHasAgreed(false);
-      setVerificationEmail(defaultVerificationEmail);
-      setPendingEmailInput(defaultVerificationEmail);
-      setVerificationError(null);
-      setIsSendingPin(false);
-      setIsSigningContract(false);
-      setEmailEditorVisible(false);
-      setEmailEditorError(null);
-      setContractRequestId((previous) => previous + 1);
-    },
-    [defaultVerificationEmail],
-  );
->>>>>>> de796639
 
   const openFlow = useCallback(
     (order: OrderCard, initialPaymentMethod?: PaymentMethod) => {
@@ -1647,15 +1076,12 @@
     setIsSigningContract(false);
     setEmailEditorVisible(false);
     setEmailEditorError(null);
-<<<<<<< HEAD
     setIsCreatingPayment(false);
     setPaymentError(null);
     setPaymentModalVisible(false);
     setPaymentCheckoutUrl(null);
     setActivePaymentSession(null);
     setPaymentModalError(null);
-=======
->>>>>>> de796639
   }, [defaultVerificationEmail]);
 
   const handleRetryContract = useCallback(() => {
@@ -1678,135 +1104,16 @@
 
   useEffect(() => {
     if (!isModalVisible || !activeOrder) {
-<<<<<<< HEAD
       return;
     }
 
     const targetOrderId = activeOrder.orderId;
-=======
-      return;
-    }
-
-    const targetOrderId = Number.parseInt(activeOrder.id, 10);
-
-    if (Number.isNaN(targetOrderId)) {
-      setContractErrorMessage('Invalid rental order selected.');
-      return;
-    }
-
-    const lastLoad = lastContractLoadRef.current;
-    const hasRequestChanged =
-      contractRequestId !== lastLoad.requestId || targetOrderId !== lastLoad.orderId;
-    const alreadyLoadedForOrder = Boolean(
-      activeContract &&
-        typeof activeContract.orderId === 'number' &&
-        activeContract.orderId === targetOrderId,
-    );
-
-    if (!hasRequestChanged && alreadyLoadedForOrder) {
-      return;
-    }
-
-    let isMounted = true;
-
-    setContractLoading(true);
-    if (hasRequestChanged || !alreadyLoadedForOrder) {
-      setContractErrorMessage(null);
-      if (!alreadyLoadedForOrder || targetOrderId !== lastLoad.orderId) {
-        setActiveContract(null);
-      }
-    }
-
-    lastContractLoadRef.current = { orderId: targetOrderId, requestId: contractRequestId };
-
-    const loadContract = async () => {
-      try {
-        const activeSession = session?.accessToken ? session : await ensureSession();
-
-        if (!isMounted) {
-          return;
-        }
-
-        if (!activeSession?.accessToken) {
-          throw new Error('You must be signed in to view rental contracts.');
-        }
-
-        const contracts = await fetchContracts(activeSession);
-
-        if (!isMounted) {
-          return;
-        }
-
-        const matchingContract = contracts.find(
-          (contract) => typeof contract?.orderId === 'number' && contract.orderId === targetOrderId,
-        );
-
-        if (matchingContract) {
-          setActiveContract(matchingContract);
-        } else {
-          setContractErrorMessage('No rental contract is available for this order yet.');
-        }
-      } catch (error) {
-        if (!isMounted) {
-          return;
-        }
-
-        const fallbackMessage = 'Failed to load rental contract. Please try again.';
-        const normalizedError = error instanceof Error ? error : new Error(fallbackMessage);
-        const status = (normalizedError as ApiErrorWithStatus).status;
-
-        if (status === 401) {
-          setContractErrorMessage(
-            'Your session has expired. Please sign in again to view the rental contract.',
-          );
-        } else {
-          const message =
-            normalizedError.message && normalizedError.message.trim().length > 0
-              ? normalizedError.message
-              : fallbackMessage;
-          setContractErrorMessage(message);
-        }
-      } finally {
-        if (!isMounted) {
-          return;
-        }
-
-        setContractLoading(false);
-      }
-    };
-
-    loadContract();
-
-    return () => {
-      isMounted = false;
-    };
-  }, [
-    activeContract,
-    activeOrder,
-    contractRequestId,
-    ensureSession,
-    isModalVisible,
-    session,
-  ]);
-
-  useEffect(() => {
-    const flowParam = Array.isArray(flow) ? flow[0] : flow;
-    if (flowParam !== 'continue') {
-      return;
-    }
-
-    const orderIdParam = Array.isArray(orderId) ? orderId[0] : orderId;
-    const targetOrder =
-      orders.find((order) => order.id === orderIdParam) ||
-      orders.find((order) => order.action?.type === 'continueProcess');
->>>>>>> de796639
 
     if (!Number.isFinite(targetOrderId)) {
       setContractErrorMessage('Invalid rental order selected.');
       return;
     }
 
-<<<<<<< HEAD
     const lastLoad = lastContractLoadRef.current;
     const hasRequestChanged =
       contractRequestId !== lastLoad.requestId || targetOrderId !== lastLoad.orderId;
@@ -1815,12 +1122,6 @@
       typeof activeContract.orderId === 'number' &&
       activeContract.orderId === targetOrderId,
     );
-=======
-    if (orders.length > 0) {
-      router.replace('/(app)/(tabs)/orders');
-    }
-  }, [flow, orderId, orders, router]);
->>>>>>> de796639
 
     if (!hasRequestChanged && alreadyLoadedForOrder) {
       return;
@@ -1838,7 +1139,6 @@
 
     lastContractLoadRef.current = { orderId: targetOrderId, requestId: contractRequestId };
 
-<<<<<<< HEAD
     const loadContract = async () => {
       try {
         const activeSession = session?.accessToken ? session : await ensureSession();
@@ -1850,257 +1150,6 @@
         if (!activeSession?.accessToken) {
           throw new Error('You must be signed in to view rental contracts.');
         }
-=======
-  const goToNextStep = useCallback(() => {
-    setCurrentStep((prev) => Math.min(prev + 1, 3));
-  }, []);
-
-  const goToPreviousStep = useCallback(() => {
-    setCurrentStep((prev) => Math.max(prev - 1, 1));
-    setVerificationError(null);
-    setIsSigningContract(false);
-  }, []);
-
-  const requestContractPin = useCallback(
-    async ({ skipAdvance = false }: { skipAdvance?: boolean } = {}) => {
-      if (!activeContract?.contractId) {
-        throw new Error('A rental contract must be selected before requesting a verification code.');
-      }
-
-      const trimmedEmail = verificationEmail.trim();
-
-      if (!isValidEmail(trimmedEmail)) {
-        throw new Error('Please provide a valid email address to receive the verification code.');
-      }
-
-      const activeSession = session?.accessToken ? session : await ensureSession();
-
-      if (!activeSession?.accessToken) {
-        throw new Error('You must be signed in to continue the rental agreement.');
-      }
-
-      const result = await sendContractPin(
-        { accessToken: activeSession.accessToken, tokenType: activeSession.tokenType },
-        { contractId: activeContract.contractId, email: trimmedEmail },
-      );
-
-      if (!skipAdvance) {
-        goToNextStep();
-      }
-
-      return result;
-    },
-    [activeContract, ensureSession, goToNextStep, session, verificationEmail],
-  );
-
-  const handleAgreementContinue = useCallback(async () => {
-    if (isSendingPin) {
-      return;
-    }
-
-    const trimmedEmail = verificationEmail.trim();
-
-    if (trimmedEmail.length === 0) {
-      setPendingEmailInput(trimmedEmail);
-      setEmailEditorError('Email is required to receive the verification code.');
-      setEmailEditorVisible(true);
-      return;
-    }
-
-    if (!isValidEmail(trimmedEmail)) {
-      setPendingEmailInput(trimmedEmail);
-      setEmailEditorError('Please enter a valid email address.');
-      setEmailEditorVisible(true);
-      return;
-    }
-
-    setVerificationEmail(trimmedEmail);
-
-    try {
-      setIsSendingPin(true);
-      setVerificationError(null);
-      setOtpDigits(Array(6).fill(''));
-      await requestContractPin();
-    } catch (error) {
-      const fallbackMessage = 'Unable to send the verification code. Please try again.';
-      const normalizedError = error instanceof Error ? error : new Error(fallbackMessage);
-      const message =
-        normalizedError.message && normalizedError.message.trim().length > 0
-          ? normalizedError.message
-          : fallbackMessage;
-      Alert.alert('Unable to send code', message);
-    } finally {
-      setIsSendingPin(false);
-    }
-  }, [
-    isSendingPin,
-    requestContractPin,
-    setEmailEditorError,
-    setEmailEditorVisible,
-    setIsSendingPin,
-    setOtpDigits,
-    setPendingEmailInput,
-    setVerificationEmail,
-    setVerificationError,
-    verificationEmail,
-  ]);
-
-  const handleResendCode = useCallback(async () => {
-    if (isSendingPin) {
-      return;
-    }
-
-    const trimmedEmail = verificationEmail.trim();
-
-    if (!isValidEmail(trimmedEmail)) {
-      setPendingEmailInput(trimmedEmail);
-      setEmailEditorError('Please enter a valid email address.');
-      setEmailEditorVisible(true);
-      return;
-    }
-
-    setVerificationEmail(trimmedEmail);
-
-    try {
-      setIsSendingPin(true);
-      setVerificationError(null);
-      setOtpDigits(Array(6).fill(''));
-      const response = await requestContractPin({ skipAdvance: true });
-      Alert.alert(
-        'Verification code sent',
-        response?.details ??
-          `We sent a new verification code to ${trimmedEmail}. Please check your inbox.`,
-      );
-    } catch (error) {
-      const fallbackMessage = 'Unable to resend the verification code. Please try again.';
-      const normalizedError = error instanceof Error ? error : new Error(fallbackMessage);
-      const message =
-        normalizedError.message && normalizedError.message.trim().length > 0
-          ? normalizedError.message
-          : fallbackMessage;
-      Alert.alert('Unable to resend code', message);
-    } finally {
-      setIsSendingPin(false);
-    }
-  }, [
-    isSendingPin,
-    requestContractPin,
-    setEmailEditorError,
-    setEmailEditorVisible,
-    setIsSendingPin,
-    setOtpDigits,
-    setPendingEmailInput,
-    setVerificationEmail,
-    setVerificationError,
-    verificationEmail,
-  ]);
-
-  const handleVerifyCode = useCallback(async () => {
-    if (isSigningContract) {
-      return;
-    }
-
-    const pinCode = otpDigits.join('');
-
-    if (pinCode.length !== otpDigits.length) {
-      setVerificationError('Please enter the complete 6-digit verification code.');
-      return;
-    }
-
-    if (!activeContract?.contractId) {
-      setVerificationError('A rental contract is required to complete the signature.');
-      return;
-    }
-
-    try {
-      setIsSigningContract(true);
-      setVerificationError(null);
-      const activeSession = session?.accessToken ? session : await ensureSession();
-
-      if (!activeSession?.accessToken) {
-        throw new Error('You must be signed in to complete the electronic signature.');
-      }
-
-      await signContract(
-        { accessToken: activeSession.accessToken, tokenType: activeSession.tokenType },
-        {
-          contractId: activeContract.contractId,
-          digitalSignature: 'string',
-          pinCode,
-          signatureMethod: 'EMAIL_OTP',
-          deviceInfo: 'string',
-          ipAddress: 'string',
-        },
-      );
-
-      goToNextStep();
-    } catch (error) {
-      const fallbackMessage = 'Unable to verify the code. Please try again.';
-      const normalizedError = error instanceof Error ? error : new Error(fallbackMessage);
-      const message =
-        normalizedError.message && normalizedError.message.trim().length > 0
-          ? normalizedError.message
-          : fallbackMessage;
-      setVerificationError(message);
-    } finally {
-      setIsSigningContract(false);
-    }
-  }, [
-    activeContract,
-    ensureSession,
-    goToNextStep,
-    isSigningContract,
-    otpDigits,
-    session,
-    setIsSigningContract,
-    setVerificationError,
-  ]);
-
-  const handleOpenEmailEditor = useCallback(() => {
-    setPendingEmailInput(verificationEmail);
-    setEmailEditorError(null);
-    setEmailEditorVisible(true);
-  }, [setEmailEditorError, setEmailEditorVisible, setPendingEmailInput, verificationEmail]);
-
-  const handleCloseEmailEditor = useCallback(() => {
-    setEmailEditorVisible(false);
-    setEmailEditorError(null);
-  }, [setEmailEditorError, setEmailEditorVisible]);
-
-  const handleSaveEmail = useCallback(() => {
-    const trimmed = pendingEmailInput.trim();
-
-    if (trimmed.length === 0) {
-      setEmailEditorError('Email is required.');
-      return;
-    }
-
-    if (!isValidEmail(trimmed)) {
-      setEmailEditorError('Please enter a valid email address.');
-      return;
-    }
-
-    setVerificationEmail(trimmed);
-    setPendingEmailInput(trimmed);
-    setEmailEditorVisible(false);
-    setEmailEditorError(null);
-  }, [
-    pendingEmailInput,
-    setEmailEditorError,
-    setEmailEditorVisible,
-    setPendingEmailInput,
-    setVerificationEmail,
-  ]);
-
-  const handleOtpChange = (value: string, index: number) => {
-    const sanitized = value.replace(/[^0-9]/g, '');
-    const digits = [...otpDigits];
-    digits[index] = sanitized.slice(-1);
-    setOtpDigits(digits);
-    if (verificationError) {
-      setVerificationError(null);
-    }
->>>>>>> de796639
 
         const contracts = await fetchContracts(activeSession);
 
@@ -2108,7 +1157,6 @@
           return;
         }
 
-<<<<<<< HEAD
         const matchingContract = contracts.find(
           (contract) => typeof contract?.orderId === 'number' && contract.orderId === targetOrderId,
         );
@@ -2695,137 +1743,6 @@
       openFlow(order, method);
     },
     [openFlow],
-=======
-  const handleDownloadContract = useCallback(
-    async (contract: ContractResponse | null, contextLabel?: string) => {
-      const contractId = contract?.contractId;
-      const normalizedStatus = contract?.status?.trim().toUpperCase();
-
-      if (!contractId) {
-        Alert.alert(
-          'Contract unavailable',
-          contextLabel
-            ? `A downloadable contract for ${contextLabel} is not available yet.`
-            : 'This rental does not have a downloadable contract yet.',
-        );
-        return;
-      }
-
-      if (normalizedStatus !== 'SIGNED') {
-        Alert.alert(
-          'Contract pending',
-          contextLabel
-            ? `The contract for ${contextLabel} must be signed before it can be downloaded.`
-            : 'The contract must be signed before it can be downloaded.',
-        );
-        return;
-      }
-
-      try {
-        if (Platform.OS === 'web') {
-          Alert.alert(
-            'Download unavailable',
-            'Contract downloads are only supported from the mobile application.',
-          );
-          return;
-        }
-
-        setActiveContractDownloadId(contractId);
-
-        const activeSession = session?.accessToken ? session : await ensureSession();
-
-        if (!activeSession?.accessToken) {
-          throw new Error('You must be signed in to download the contract.');
-        }
-
-        const sessionCredentials = {
-          accessToken: activeSession.accessToken,
-          tokenType: activeSession.tokenType,
-        };
-
-        let contractDetails: ContractResponse | null = contract ?? null;
-        const hasExistingContent = Boolean(
-          contractDetails &&
-            ((contractDetails.contractContent && contractDetails.contractContent.trim().length > 0) ||
-              (contractDetails.termsAndConditions && contractDetails.termsAndConditions.trim().length > 0)),
-        );
-
-        if (!hasExistingContent) {
-          contractDetails = await fetchContractById(sessionCredentials, contractId);
-        }
-
-        const hasDownloadableContent = Boolean(
-          contractDetails &&
-            ((contractDetails.contractContent && contractDetails.contractContent.trim().length > 0) ||
-              (contractDetails.termsAndConditions && contractDetails.termsAndConditions.trim().length > 0)),
-        );
-
-        if (!hasDownloadableContent || !contractDetails) {
-          throw new Error('The contract details are not yet available for download.');
-        }
-
-        const html = buildContractPdfHtml(contractDetails, contextLabel);
-        const pdfResult = await printToFileAsync({
-          html,
-          fileName: `contract-${contractId}`,
-        });
-
-        if (!pdfResult?.uri) {
-          throw new Error('Failed to generate the contract PDF. Please try again.');
-        }
-
-        const normalizedPath =
-          Platform.OS === 'android' && !pdfResult.uri.startsWith('file://')
-            ? `file://${pdfResult.uri}`
-            : pdfResult.uri;
-
-        const shareTitle =
-          contextLabel && contextLabel.trim().length > 0
-            ? `${contextLabel} Contract`
-            : contractDetails.title && contractDetails.title.trim().length > 0
-              ? contractDetails.title.trim()
-              : `Contract #${contractId}`;
-        const isSharingAvailable = await Sharing.isAvailableAsync();
-
-        if (!isSharingAvailable) {
-          const fallbackDir = documentDirectory ?? cacheDirectory;
-
-          if (!fallbackDir) {
-            throw new Error('Sharing contracts is not supported on this device.');
-          }
-
-          const timestamp = Date.now();
-          const fallbackPath = `${fallbackDir}contract-${contractId}-${timestamp}.pdf`;
-
-          await copyAsync({ from: normalizedPath, to: fallbackPath });
-
-          Alert.alert(
-            'Contract saved',
-            `Sharing is not available on this device. The contract PDF has been saved to:\n${fallbackPath}`,
-          );
-          return;
-        }
-
-        await Sharing.shareAsync(normalizedPath, {
-          mimeType: 'application/pdf',
-          dialogTitle: shareTitle,
-          UTI: 'com.adobe.pdf',
-        });
-      } catch (error) {
-        const fallbackMessage = 'Unable to download the contract. Please try again later.';
-        const normalizedError = error instanceof Error ? error : new Error(fallbackMessage);
-        Alert.alert(
-          'Download contract',
-          normalizedError.message && normalizedError.message.trim().length > 0
-            ? normalizedError.message
-            : fallbackMessage,
-        );
-      } finally {
-        setActiveContractDownloadId((current) => (current === contractId ? null : current));
-      }
-    },
-    [ensureSession, session],
->>>>>>> de796639
   );
 
   const handleCardAction = useCallback(
@@ -2860,7 +1777,6 @@
           break;
       }
     },
-<<<<<<< HEAD
     [openFlow, router],
   );
 
@@ -3039,445 +1955,12 @@
         const isSelectedContractDownloading = Boolean(
           contractForSelectedOrder?.contractId &&
           downloadingContractId === contractForSelectedOrder.contractId,
-=======
-    [handleDownloadContract, openFlow],
-  );
-
-  const orderDetailsCacheRef = useRef<Record<number, RentalOrderResponse>>({});
-  useEffect(() => {
-    orderDetailsTargetIdRef.current = orderDetailsTargetId;
-  }, [orderDetailsTargetId]);
-
-  useEffect(() => {
-    return () => {
-      if (orderDetailsActiveRequestRef.current) {
-        orderDetailsActiveRequestRef.current.cancelled = true;
-        orderDetailsActiveRequestRef.current = null;
-      }
-    };
-  }, []);
-
-  const loadOrderDetails = useCallback(
-    async (orderId: number, forceRefresh = false) => {
-      if (!forceRefresh) {
-        const cached = orderDetailsCacheRef.current[orderId];
-
-        if (cached) {
-          setOrderDetailsData(cached);
-          setOrderDetailsError(null);
-          setOrderDetailsLoading(false);
-          return;
-        }
-      } else {
-        delete orderDetailsCacheRef.current[orderId];
-      }
-
-      if (orderDetailsActiveRequestRef.current) {
-        orderDetailsActiveRequestRef.current.cancelled = true;
-      }
-
-      const requestMarker = { orderId, cancelled: false };
-      orderDetailsActiveRequestRef.current = requestMarker;
-
-      setOrderDetailsData(null);
-      setOrderDetailsError(null);
-      setOrderDetailsLoading(true);
-
-      try {
-        const activeSession = session?.accessToken ? session : await ensureSession();
-
-        if (requestMarker.cancelled) {
-          return;
-        }
-
-        if (!activeSession?.accessToken) {
-          throw new Error('You must be signed in to view this rental order.');
-        }
-
-        const details = await fetchRentalOrderById(activeSession, orderId);
-
-        if (requestMarker.cancelled || orderDetailsTargetIdRef.current !== orderId) {
-          return;
-        }
-
-        orderDetailsCacheRef.current[orderId] = details;
-        setOrderDetailsData(details);
-        setOrderDetailsError(null);
-      } catch (error) {
-        if (requestMarker.cancelled || orderDetailsTargetIdRef.current !== orderId) {
-          return;
-        }
-
-        const fallbackMessage = 'Failed to load the rental order details. Please try again.';
-        const normalizedError = error instanceof Error ? error : new Error(fallbackMessage);
-
-        setOrderDetailsData(null);
-        setOrderDetailsError(
-          normalizedError.message && normalizedError.message.trim().length > 0
-            ? normalizedError.message
-            : fallbackMessage,
-        );
-      } finally {
-        if (orderDetailsActiveRequestRef.current === requestMarker) {
-          orderDetailsActiveRequestRef.current = null;
-
-          if (orderDetailsTargetIdRef.current === orderId) {
-            setOrderDetailsLoading(false);
-          }
-        }
-      }
-    },
-    [ensureSession, session],
-  );
-
-  const handleViewDetails = useCallback(
-    (order: OrderCard) => {
-      const parsedId = Number.parseInt(order.id, 10);
-
-      if (Number.isNaN(parsedId) || parsedId <= 0) {
-        Alert.alert('Order unavailable', 'Unable to load details for this rental order.');
-        return;
-      }
-
-      setOrderDetailsTargetId(parsedId);
-      setOrderDetailsModalVisible(true);
-      orderDetailsTargetIdRef.current = parsedId;
-      void loadOrderDetails(parsedId);
-    },
-    [loadOrderDetails],
-  );
-
-  const handleCloseOrderDetails = useCallback(() => {
-    if (orderDetailsActiveRequestRef.current) {
-      orderDetailsActiveRequestRef.current.cancelled = true;
-      orderDetailsActiveRequestRef.current = null;
-    }
-
-    setOrderDetailsModalVisible(false);
-    setOrderDetailsData(null);
-    setOrderDetailsError(null);
-    setOrderDetailsTargetId(null);
-    setOrderDetailsLoading(false);
-    orderDetailsTargetIdRef.current = null;
-  }, []);
-
-  const handleRetryOrderDetails = useCallback(() => {
-    if (orderDetailsTargetId) {
-      void loadOrderDetails(orderDetailsTargetId, true);
-    }
-  }, [loadOrderDetails, orderDetailsTargetId]);
-
-  const renderStepContent = () => {
-    switch (currentStep) {
-      case 1: {
-        const isSignedContract = isContractAlreadySigned;
-        const canAgreeToContract =
-          Boolean(activeContract) && !isContractLoading && !contractErrorMessage && !isSignedContract;
-        const contractTitle = activeContract
-          ? activeContract.title && activeContract.title.trim().length > 0
-            ? activeContract.title.trim()
-            : `Contract #${activeContract.contractId}`
-          : 'Rental Contract';
-        const contractNumber = activeContract
-          ? activeContract.contractNumber && activeContract.contractNumber.trim().length > 0
-            ? activeContract.contractNumber.trim()
-            : `#${activeContract.contractId}`
-          : '—';
-        const contractStatusLabel = formatContractStatus(activeContract?.status);
-        const contractPeriod = activeContract
-          ? formatRentalPeriod(activeContract.startDate ?? '', activeContract.endDate ?? '')
-          : '—';
-        const contractTotal =
-          typeof activeContract?.totalAmount === 'number'
-            ? formatCurrency(activeContract.totalAmount)
-            : '—';
-        const contractDeposit =
-          typeof activeContract?.depositAmount === 'number'
-            ? formatCurrency(activeContract.depositAmount)
-            : '—';
-        const isDownloadingActiveContract = Boolean(
-          activeContract?.contractId && activeContractDownloadId === activeContract.contractId,
-        );
-        const contractRentalDays =
-          typeof activeContract?.rentalPeriodDays === 'number'
-            ? `${activeContract.rentalPeriodDays} day${activeContract.rentalPeriodDays === 1 ? '' : 's'}`
-            : '—';
-        const contractStart = formatDateTime(activeContract?.startDate);
-        const contractEnd = formatDateTime(activeContract?.endDate);
-        const contractExpires = formatDateTime(activeContract?.expiresAt);
-        const contractCreated = formatDateTime(activeContract?.createdAt);
-        const contractUpdated = formatDateTime(activeContract?.updatedAt);
-        const contractDescription = normalizeHtmlContent(activeContract?.description);
-        const contractBody = normalizeHtmlContent(activeContract?.contractContent);
-        const contractTerms = normalizeHtmlContent(activeContract?.termsAndConditions);
-
-        return (
-          <View style={styles.stepContent}>
-            <View style={styles.modalOrderHeader}>
-              <Text style={styles.modalOrderName}>{activeOrder?.title ?? 'Rental Order'}</Text>
-              <Text style={styles.modalOrderMeta}>{activeOrder?.deviceSummary}</Text>
-            </View>
-            <Text style={styles.stepTitle}>Rental Agreement Contract</Text>
-            <Text style={styles.stepSubtitle}>
-              Please review the complete terms and conditions below
-            </Text>
-            <View style={styles.contractContainer}>
-              {isContractLoading ? (
-                <View style={styles.contractStateWrapper}>
-                  <ActivityIndicator color="#111111" />
-                  <Text style={styles.contractStateText}>Loading rental contract…</Text>
-                </View>
-              ) : contractErrorMessage ? (
-                <View style={styles.contractStateWrapper}>
-                  <Text style={[styles.contractStateText, styles.contractErrorText]}>
-                    {contractErrorMessage}
-                  </Text>
-                  <Pressable style={styles.contractRetryButton} onPress={handleRetryContract}>
-                    <Text style={styles.contractRetryButtonText}>Try Again</Text>
-                  </Pressable>
-                </View>
-              ) : activeContract ? (
-                <ScrollView showsVerticalScrollIndicator={false}>
-                  <Text style={styles.contractHeading}>{contractTitle}</Text>
-                  <View style={styles.contractMetaList}>
-                    <View style={styles.contractMetaRow}>
-                      <Text style={styles.contractMetaLabel}>Contract Number</Text>
-                      <Text style={styles.contractMetaValue}>{contractNumber}</Text>
-                    </View>
-                    <View style={styles.contractMetaRow}>
-                      <Text style={styles.contractMetaLabel}>Status</Text>
-                      <Text style={styles.contractMetaValue}>{contractStatusLabel}</Text>
-                    </View>
-                    <View style={styles.contractMetaRow}>
-                      <Text style={styles.contractMetaLabel}>Rental Period</Text>
-                      <Text style={styles.contractMetaValue}>{contractPeriod}</Text>
-                    </View>
-                    <View style={styles.contractMetaRow}>
-                      <Text style={styles.contractMetaLabel}>Rental Days</Text>
-                      <Text style={styles.contractMetaValue}>{contractRentalDays}</Text>
-                    </View>
-                    <View style={styles.contractMetaRow}>
-                      <Text style={styles.contractMetaLabel}>Start Date</Text>
-                      <Text style={styles.contractMetaValue}>{contractStart}</Text>
-                    </View>
-                    <View style={styles.contractMetaRow}>
-                      <Text style={styles.contractMetaLabel}>End Date</Text>
-                      <Text style={styles.contractMetaValue}>{contractEnd}</Text>
-                    </View>
-                    <View style={styles.contractMetaRow}>
-                      <Text style={styles.contractMetaLabel}>Total Amount</Text>
-                      <Text style={styles.contractMetaValue}>{contractTotal}</Text>
-                    </View>
-                    <View style={styles.contractMetaRow}>
-                      <Text style={styles.contractMetaLabel}>Deposit</Text>
-                      <Text style={styles.contractMetaValue}>{contractDeposit}</Text>
-                    </View>
-                    <View style={styles.contractMetaRow}>
-                      <Text style={styles.contractMetaLabel}>Expires</Text>
-                      <Text style={styles.contractMetaValue}>{contractExpires}</Text>
-                    </View>
-                    <View style={styles.contractMetaRow}>
-                      <Text style={styles.contractMetaLabel}>Created</Text>
-                      <Text style={styles.contractMetaValue}>{contractCreated}</Text>
-                    </View>
-                  <View style={styles.contractMetaRow}>
-                    <Text style={styles.contractMetaLabel}>Updated</Text>
-                    <Text style={styles.contractMetaValue}>{contractUpdated}</Text>
-                  </View>
-                </View>
-                {isSignedContract ? (
-                  <View style={styles.contractSignedBanner}>
-                    <Ionicons name="checkmark-circle" size={16} color="#15803d" />
-                    <Text style={styles.contractSignedText}>
-                      This contract has already been signed. Use the download button below to keep a copy for your
-                      records.
-                    </Text>
-                  </View>
-                ) : null}
-                {contractDescription.length > 0 && (
-                  <Text style={styles.contractBody}>{contractDescription}</Text>
-                )}
-                  {contractBody.length > 0 && (
-                    <View style={styles.contractSection}>
-                      <Text style={styles.contractSectionHeading}>Contract Content</Text>
-                      <Text style={styles.contractBody}>{contractBody}</Text>
-                    </View>
-                  )}
-                  {contractTerms.length > 0 && (
-                    <View style={styles.contractTermsSection}>
-                      <Text style={styles.contractTermsHeading}>Terms &amp; Conditions</Text>
-                      <Text style={styles.contractTermsText}>{contractTerms}</Text>
-                    </View>
-                  )}
-                </ScrollView>
-              ) : (
-                <View style={styles.contractStateWrapper}>
-                  <Text style={styles.contractStateText}>
-                    No rental contract is available for this order yet.
-                  </Text>
-                </View>
-              )}
-            </View>
-            <Pressable
-              style={[styles.agreementRow, !canAgreeToContract && styles.agreementRowDisabled]}
-              onPress={() => setHasAgreed((previous) => !previous)}
-              accessibilityRole="checkbox"
-              accessibilityState={{ checked: hasAgreed, disabled: !canAgreeToContract }}
-              disabled={!canAgreeToContract}
-            >
-              <MaterialCommunityIcons
-                name={hasAgreed ? 'checkbox-marked' : 'checkbox-blank-outline'}
-                size={24}
-                color={
-                  canAgreeToContract ? (hasAgreed ? '#111111' : '#8a8a8a') : '#d1d5db'
-                }
-              />
-              <View style={styles.agreementTextWrapper}>
-                <Text style={styles.agreementLabel}>I agree to the rental contract terms</Text>
-                <Text style={styles.agreementHelper}>
-                  You must accept before proceeding to the verification step.
-                </Text>
-              </View>
-            </Pressable>
-            <View style={styles.primaryActions}>
-              {isSignedContract ? (
-                <Pressable
-                  style={[
-                    styles.primaryButton,
-                    styles.buttonFlex,
-                    styles.primaryButtonEnabled,
-                    isDownloadingActiveContract && styles.primaryButtonBusy,
-                  ]}
-                  onPress={() =>
-                    !isDownloadingActiveContract &&
-                    handleDownloadContract(activeContract, activeOrder?.title)
-                  }
-                  disabled={isDownloadingActiveContract}
-                >
-                  {isDownloadingActiveContract ? (
-                    <ActivityIndicator color="#ffffff" />
-                  ) : (
-                    <Text style={styles.primaryButtonText}>Download Contract</Text>
-                  )}
-                </Pressable>
-              ) : (
-                <Pressable
-                  style={[
-                    styles.primaryButton,
-                    styles.buttonFlex,
-                    isAgreementComplete ? styles.primaryButtonEnabled : styles.primaryButtonDisabled,
-                  ]}
-                  onPress={handleAgreementContinue}
-                  disabled={!isAgreementComplete || isSendingPin}
-                >
-                  {isSendingPin ? (
-                    <ActivityIndicator color="#ffffff" />
-                  ) : (
-                    <Text
-                      style={[
-                        styles.primaryButtonText,
-                        !isAgreementComplete && styles.primaryButtonTextDisabled,
-                      ]}
-                    >
-                      Next
-                    </Text>
-                  )}
-                </Pressable>
-              )}
-              <Pressable style={[styles.secondaryButton, styles.buttonFlex]} onPress={resetFlow}>
-                <Text style={styles.secondaryButtonText}>Cancel</Text>
-              </Pressable>
-            </View>
-          </View>
-        );
-      }
-      case 2:
-        return (
-          <View style={styles.stepContent}>
-            <View style={styles.verificationIconWrapper}>
-              <Ionicons name="shield-checkmark-outline" size={32} color="#111" />
-            </View>
-            <Text style={styles.stepTitle}>Verify Your Signature</Text>
-            <Text style={styles.stepSubtitle}>
-              {verificationEmail
-                ? `We've sent a 6-digit code to ${verificationEmail}`
-                : 'Enter the 6-digit code we sent to your email address'}
-            </Text>
-            <View style={styles.otpInputsRow}>
-              {otpDigits.map((digit, index) => (
-                <TextInput
-                  key={`otp-${index}`}
-                  ref={(ref) => {
-                    otpRefs.current[index] = ref;
-                  }}
-                  style={styles.otpInput}
-                  keyboardType="number-pad"
-                  maxLength={1}
-                  value={digit}
-                  onChangeText={(value) => handleOtpChange(value, index)}
-                  onKeyPress={(event) => handleOtpKeyPress(event, index)}
-                  returnKeyType="next"
-                />
-              ))}
-            </View>
-            {verificationError ? (
-              <Text style={styles.otpErrorText} accessibilityRole="alert">
-                {verificationError}
-              </Text>
-            ) : null}
-            <View style={styles.verificationHelpers}>
-              <Pressable onPress={handleResendCode} disabled={isSendingPin}>
-                <Text
-                  style={[styles.helperLink, isSendingPin && styles.helperLinkDisabled]}
-                >
-                  Didn&apos;t receive the code?
-                </Text>
-              </Pressable>
-              <Text style={styles.helperText}>Resend available in 00:45</Text>
-            </View>
-            <Pressable
-              style={[
-                styles.primaryButton,
-                isOtpComplete ? styles.primaryButtonEnabled : styles.primaryButtonDisabled,
-              ]}
-              onPress={handleVerifyCode}
-              disabled={!isOtpComplete || isSigningContract}
-            >
-              {isSigningContract ? (
-                <ActivityIndicator color="#ffffff" />
-              ) : (
-                <Text
-                  style={[
-                    styles.primaryButtonText,
-                    !isOtpComplete && styles.primaryButtonTextDisabled,
-                  ]}
-                >
-                  Verify Code
-                </Text>
-              )}
-            </Pressable>
-            <Pressable
-              style={[
-                styles.helperButton,
-                (isSigningContract || isSendingPin) && styles.helperButtonDisabled,
-              ]}
-              onPress={handleOpenEmailEditor}
-              disabled={isSigningContract || isSendingPin}
-            >
-              <Text style={styles.helperButtonText}>Use a different email</Text>
-            </Pressable>
-            <Pressable style={styles.secondaryButton} onPress={goToPreviousStep}>
-              <Text style={styles.secondaryButtonText}>Back</Text>
-            </Pressable>
-          </View>
->>>>>>> de796639
         );
         const isActiveContractDownloading = Boolean(
           activeContract?.contractId && downloadingContractId === activeContract.contractId,
         );
 
         return (
-<<<<<<< HEAD
           <SafeAreaView style={styles.safeArea} edges={['top']}>
             <FlatList
               ref={listRef}
@@ -3500,28 +1983,6 @@
               })}
               ListFooterComponent={
                 hasMoreToShow ? (
-=======
-          <View style={styles.stepContent}>
-            <Text style={styles.stepTitle}>Review &amp; Pay</Text>
-            <View style={styles.summaryCard}>
-              <View style={styles.summaryRow}>
-                <Text style={styles.summaryLabel}>Order</Text>
-                <Text style={styles.summaryValue}>{activeOrder?.deviceSummary}</Text>
-              </View>
-              <View style={styles.summaryRow}>
-                <Text style={styles.summaryLabel}>Rental Period</Text>
-                <Text style={styles.summaryValue}>{activeOrder?.rentalPeriod}</Text>
-              </View>
-              <View style={styles.summaryRow}>
-                <Text style={styles.summaryLabel}>Total Amount</Text>
-                <Text style={styles.summaryTotal}>{activeOrder?.totalAmount ?? '$0.00'}</Text>
-              </View>
-            </View>
-            <View style={styles.paymentList}>
-              {PAYMENT_OPTIONS.map((option) => {
-                const isSelected = option.id === selectedPayment;
-                return (
->>>>>>> de796639
                   <Pressable
                     onPress={handleLoadMore}
                     style={{
@@ -3538,7 +1999,6 @@
                       Load More ({filteredOrders.length - displayLimit} remaining)
                     </Text>
                   </Pressable>
-<<<<<<< HEAD
                 ) : filteredOrders.length > ITEMS_PER_PAGE ? (
                   <View style={{ paddingVertical: 16, alignItems: 'center' }}>
                     <Text style={{ color: '#9ca3af', fontSize: 13 }}>All orders loaded</Text>
@@ -3558,81 +2018,12 @@
                 // Orders with DELIVERY_CONFIRMED or other Delivered statuses should not show quick pay
                 const canQuickPay = isContractSignedByCustomer(item.contract) && item.statusFilter === 'Pending';
                 return (
-=======
-                );
-              })}
-            </View>
-            <View style={styles.paymentSecurity}>
-              <Ionicons name="shield-checkmark" size={16} color="#1f7df4" />
-              <Text style={styles.paymentSecurityText}>Your payment information is secure</Text>
-            </View>
-            <Pressable
-              style={[styles.primaryButton, styles.primaryButtonEnabled]}
-              onPress={() =>
-                Alert.alert(
-                  'Rental Process Complete',
-                  `${activeOrder?.title ?? 'Your order'} is confirmed!`,
-                  [
-                    {
-                      text: 'Done',
-                      style: 'default',
-                      onPress: resetFlow,
-                    },
-                  ],
-                )
-              }
-            >
-              <Text style={styles.primaryButtonText}>Complete Rental Process</Text>
-            </Pressable>
-            <Pressable style={styles.secondaryButton} onPress={goToPreviousStep}>
-              <Text style={styles.secondaryButtonText}>Back</Text>
-            </Pressable>
-          </View>
-        );
-    }
-  };
-
-  return (
-    <SafeAreaView style={styles.safeArea} edges={['top']}>
-      <FlatList
-        ref={listRef}
-        data={filteredOrders}
-        keyExtractor={(item) => item.id}
-        contentContainerStyle={styles.listContent}
-        showsVerticalScrollIndicator={false}
-        refreshing={isRefreshing}
-        onRefresh={handleRefresh}
-        renderItem={({ item }) => {
-          const isHighlighted = highlightedOrderId === item.id;
-          const isDownloadAction = item.action?.type === 'downloadContract';
-          const isDownloadingCardContract = Boolean(
-            isDownloadAction &&
-              item.contract?.contractId &&
-              activeContractDownloadId === item.contract.contractId,
-          );
-          return (
-            <View
-              style={[
-                styles.orderCard,
-                isHighlighted && styles.orderCardHighlighted,
-              ]}
-            >
-              <View style={styles.cardLeading}>
-                <View style={styles.thumbnail}>
-                  <Text style={styles.thumbnailText}>IMG</Text>
-                </View>
-              </View>
-              <View style={styles.cardBody}>
-                <View style={styles.cardHeader}>
-                  <Text style={styles.productName}>{item.title}</Text>
->>>>>>> de796639
                   <View
                     style={[
                       styles.orderCard,
                       isHighlighted && styles.orderCardHighlighted,
                     ]}
                   >
-<<<<<<< HEAD
                     <View style={styles.cardLeading}>
                       {visibleImages.length > 0 ? (
                         <View style={[styles.thumbnailStack, { width: stackWidth }]}>
@@ -3720,18 +2111,6 @@
                         </View>
                       ) : null}
                     </View>
-=======
-                    <Text style={[styles.statusText, { color: item.statusColor }]}>
-                      {item.statusLabel}
-                    </Text>
-                  </View>
-                </View>
-                <Text style={styles.orderNumber}>{item.deviceSummary}</Text>
-                <View style={styles.metaRow}>
-                  <View style={styles.metaGroup}>
-                    <Text style={styles.metaLabel}>Rental Period</Text>
-                    <Text style={styles.metaValue}>{item.rentalPeriod}</Text>
->>>>>>> de796639
                   </View>
                 );
               }}
@@ -3754,7 +2133,6 @@
                   <View style={styles.filterRow}>
                     {/* All button - always visible outside scroll */}
                     <Pressable
-<<<<<<< HEAD
                       style={[styles.filterChip, selectedFilter === 'All' && styles.filterChipSelected]}
                       onPress={() => setSelectedFilter('All')}
                     >
@@ -3763,24 +2141,6 @@
                       >
                         All
                       </Text>
-=======
-                      style={[
-                        styles.cardActionButton,
-                        isDownloadingCardContract && styles.cardActionButtonDisabled,
-                      ]}
-                      onPress={() => {
-                        if (!isDownloadingCardContract) {
-                          handleCardAction(item);
-                        }
-                      }}
-                      disabled={isDownloadingCardContract}
-                    >
-                      {isDownloadingCardContract ? (
-                        <ActivityIndicator color="#ffffff" size="small" />
-                      ) : (
-                        <Text style={styles.cardActionLabel}>{item.action.label}</Text>
-                      )}
->>>>>>> de796639
                     </Pressable>
                     {/* Status filters - horizontal scrollable */}
                     <ScrollView
@@ -3953,7 +2313,6 @@
                     onRefresh={() => orderDetailsTargetId && loadHandoverReports(orderDetailsTargetId)}
                   />
                 );
-<<<<<<< HEAD
               }}
             </HandoverPdfDownloader>
             <HandoverSignModal
@@ -4038,1078 +2397,4 @@
       }}
     </ContractPdfDownloader>
   );
-}
-=======
-              })}
-            </View>
-            {errorMessage && orders.length > 0 ? (
-              <View style={styles.inlineErrorBanner}>
-                <Ionicons name="warning-outline" size={16} color="#b45309" />
-                <Text style={styles.inlineErrorText}>{errorMessage}</Text>
-                <Pressable onPress={handleRetry}>
-                  <Text style={styles.inlineErrorAction}>Try again</Text>
-                </Pressable>
-              </View>
-            ) : null}
-          </View>
-        )}
-        ListEmptyComponent={() => (
-          <View style={styles.emptyState}>
-            {isLoading ? (
-              <>
-                <ActivityIndicator size="large" color="#111111" />
-                <Text style={styles.emptyTitle}>Loading orders…</Text>
-                <Text style={styles.emptySubtitle}>
-                  Hang tight while we fetch your latest rentals.
-                </Text>
-              </>
-            ) : (
-              <>
-                <Ionicons name="cube-outline" size={48} color="#9ca3af" />
-                <Text style={styles.emptyTitle}>
-                  {errorMessage ? 'Unable to load orders' : 'No orders found'}
-                </Text>
-                <Text style={styles.emptySubtitle}>
-                  {errorMessage
-                    ? errorMessage
-                    : 'Orders matching the selected status will appear here.'}
-                </Text>
-                {errorMessage ? (
-                  <Pressable style={styles.retryButton} onPress={handleRetry}>
-                    <Text style={styles.retryButtonText}>Try Again</Text>
-                  </Pressable>
-                ) : null}
-              </>
-            )}
-          </View>
-        )}
-        ItemSeparatorComponent={() => <View style={styles.separator} />}
-      />
-
-      <Modal animationType="slide" visible={isModalVisible} transparent onRequestClose={resetFlow}>
-        <View style={styles.modalOverlay}>
-          <View style={styles.modalCard}>
-            <View style={styles.modalHeader}>
-              <Text style={styles.modalTitle}>Complete Rental Agreement</Text>
-              <Pressable style={styles.closeButton} onPress={resetFlow}>
-                <Ionicons name="close" size={20} color="#111" />
-              </Pressable>
-            </View>
-            <View style={styles.progressHeader}>
-              <Text style={styles.progressLabel}>Step {currentStep} of 3</Text>
-              <Text style={styles.progressStage}>Final Review</Text>
-            </View>
-            <View style={styles.progressBar}>
-              <View style={[styles.progressFill, { width: progressWidth }]} />
-            </View>
-            {renderStepContent()}
-          </View>
-        </View>
-      </Modal>
-      <Modal
-        animationType="fade"
-        transparent
-        visible={isEmailEditorVisible}
-        onRequestClose={handleCloseEmailEditor}
-      >
-        <View style={styles.emailModalOverlay}>
-          <View style={styles.emailModalCard}>
-            <Text style={styles.emailModalTitle}>Update email address</Text>
-            <Text style={styles.emailModalDescription}>
-              Enter the email you want to use to receive the verification code.
-            </Text>
-            <TextInput
-              style={[
-                styles.emailInput,
-                emailEditorError ? styles.emailInputError : null,
-              ]}
-              placeholder="name@example.com"
-              value={pendingEmailInput}
-              onChangeText={(value) => {
-                setPendingEmailInput(value);
-                if (emailEditorError) {
-                  setEmailEditorError(null);
-                }
-              }}
-              keyboardType="email-address"
-              autoCapitalize="none"
-              autoCorrect={false}
-              inputMode="email"
-            />
-            {emailEditorError ? (
-              <Text style={styles.emailErrorText} accessibilityRole="alert">
-                {emailEditorError}
-              </Text>
-            ) : null}
-            <View style={styles.emailModalActions}>
-              <Pressable style={styles.emailModalCancelButton} onPress={handleCloseEmailEditor}>
-                <Text style={styles.emailModalCancelText}>Cancel</Text>
-              </Pressable>
-              <Pressable style={styles.emailModalSaveButton} onPress={handleSaveEmail}>
-                <Text style={styles.emailModalSaveText}>Save</Text>
-              </Pressable>
-            </View>
-          </View>
-        </View>
-      </Modal>
-      <Modal
-        animationType="slide"
-        transparent
-        visible={isOrderDetailsModalVisible}
-        onRequestClose={handleCloseOrderDetails}
-      >
-        <View style={styles.modalOverlay}>
-          <View style={styles.orderDetailsCard}>
-            <View style={styles.modalHeader}>
-              <Text style={styles.modalTitle}>Order Details</Text>
-              <Pressable style={styles.closeButton} onPress={handleCloseOrderDetails}>
-                <Ionicons name="close" size={20} color="#111" />
-              </Pressable>
-            </View>
-            {orderDetailsLoading ? (
-              <View style={styles.orderDetailsState}>
-                <ActivityIndicator color="#111111" />
-                <Text style={styles.orderDetailsStateText}>Loading order details…</Text>
-              </View>
-            ) : orderDetailsError ? (
-              <View style={styles.orderDetailsState}>
-                <Text style={[styles.orderDetailsStateText, styles.orderDetailsErrorText]}>
-                  {orderDetailsError}
-                </Text>
-                <Pressable style={styles.contractRetryButton} onPress={handleRetryOrderDetails}>
-                  <Text style={styles.contractRetryButtonText}>Try Again</Text>
-                </Pressable>
-              </View>
-            ) : orderDetailsData ? (
-              <ScrollView style={styles.orderDetailsScroll} showsVerticalScrollIndicator={false}>
-                <View style={styles.detailSection}>
-                  <Text style={styles.detailSectionHeading}>Summary</Text>
-                  <View style={styles.detailRow}>
-                    <Text style={styles.detailLabel}>Order ID</Text>
-                    <Text style={styles.detailValue}>#{orderDetailsData.orderId}</Text>
-                  </View>
-                  <View style={styles.detailRow}>
-                    <Text style={styles.detailLabel}>Status</Text>
-                    <Text style={styles.detailValue}>{toTitleCase(orderDetailsData.orderStatus)}</Text>
-                  </View>
-                  <View style={styles.detailRow}>
-                    <Text style={styles.detailLabel}>Created</Text>
-                    <Text style={styles.detailValue}>{formatDateTime(orderDetailsData.createdAt)}</Text>
-                  </View>
-                  <View style={styles.detailRow}>
-                    <Text style={styles.detailLabel}>Rental Period</Text>
-                    <Text style={styles.detailValue}>
-                      {formatRentalPeriod(orderDetailsData.startDate, orderDetailsData.endDate)}
-                    </Text>
-                  </View>
-                  <View style={styles.detailRow}>
-                    <Text style={styles.detailLabel}>Shipping Address</Text>
-                    <Text style={[styles.detailValue, styles.detailValueMultiline]}>
-                      {orderDetailsData.shippingAddress || '—'}
-                    </Text>
-                  </View>
-                </View>
-                <View style={styles.detailSection}>
-                  <Text style={styles.detailSectionHeading}>Payment</Text>
-                  <View style={styles.detailRow}>
-                    <Text style={styles.detailLabel}>Total Price</Text>
-                    <Text style={styles.detailValue}>{formatCurrency(orderDetailsData.totalPrice)}</Text>
-                  </View>
-                  <View style={styles.detailRow}>
-                    <Text style={styles.detailLabel}>Price / Day</Text>
-                    <Text style={styles.detailValue}>{formatCurrency(orderDetailsData.pricePerDay)}</Text>
-                  </View>
-                  <View style={styles.detailRow}>
-                    <Text style={styles.detailLabel}>Deposit Due</Text>
-                    <Text style={styles.detailValue}>{formatCurrency(orderDetailsData.depositAmount)}</Text>
-                  </View>
-                  <View style={styles.detailRow}>
-                    <Text style={styles.detailLabel}>Deposit Held</Text>
-                    <Text style={styles.detailValue}>{formatCurrency(orderDetailsData.depositAmountHeld)}</Text>
-                  </View>
-                  <View style={styles.detailRow}>
-                    <Text style={styles.detailLabel}>Deposit Used</Text>
-                    <Text style={styles.detailValue}>{formatCurrency(orderDetailsData.depositAmountUsed)}</Text>
-                  </View>
-                  <View style={styles.detailRow}>
-                    <Text style={styles.detailLabel}>Deposit Refunded</Text>
-                    <Text style={styles.detailValue}>{formatCurrency(orderDetailsData.depositAmountRefunded)}</Text>
-                  </View>
-                </View>
-                <View style={styles.detailSection}>
-                  <Text style={styles.detailSectionHeading}>Items</Text>
-                  {orderDetailsData.orderDetails && orderDetailsData.orderDetails.length > 0 ? (
-                    orderDetailsData.orderDetails.map((item) => {
-                      const deviceName =
-                        deviceNameLookup[String(item.deviceModelId)] ?? `Device Model ${item.deviceModelId}`;
-                      return (
-                        <View key={item.orderDetailId} style={styles.detailItemRow}>
-                          <View style={styles.detailItemHeader}>
-                            <Text style={styles.detailItemName}>{deviceName}</Text>
-                            <Text style={styles.detailItemQty}>×{item.quantity}</Text>
-                          </View>
-                          <Text style={styles.detailItemMeta}>
-                            Price / Day: {formatCurrency(item.pricePerDay)}
-                          </Text>
-                          <Text style={styles.detailItemMeta}>
-                            Deposit / Unit: {formatCurrency(item.depositAmountPerUnit)}
-                          </Text>
-                        </View>
-                      );
-                    })
-                  ) : (
-                    <Text style={styles.detailEmptyText}>No devices were found for this rental.</Text>
-                  )}
-                </View>
-                {contractForSelectedOrder ? (
-                  <View style={styles.detailSection}>
-                    <Text style={styles.detailSectionHeading}>Contract</Text>
-                    <View style={styles.detailRow}>
-                      <Text style={styles.detailLabel}>Status</Text>
-                      <Text style={styles.detailValue}>
-                        {formatContractStatus(contractForSelectedOrder.status)}
-                      </Text>
-                    </View>
-                    <View style={styles.detailRow}>
-                      <Text style={styles.detailLabel}>Contract Number</Text>
-                      <Text style={styles.detailValue}>
-                        {contractForSelectedOrder.contractNumber &&
-                        contractForSelectedOrder.contractNumber.trim().length > 0
-                          ? contractForSelectedOrder.contractNumber.trim()
-                          : `#${contractForSelectedOrder.contractId}`}
-                      </Text>
-                    </View>
-                    <Pressable
-                      style={[
-                        styles.detailDownloadButton,
-                        activeContractDownloadId === contractForSelectedOrder.contractId &&
-                          styles.detailDownloadButtonDisabled,
-                      ]}
-                      onPress={() => {
-                        if (activeContractDownloadId !== contractForSelectedOrder.contractId) {
-                          handleDownloadContract(
-                            contractForSelectedOrder,
-                            `Order #${orderDetailsData.orderId}`,
-                          );
-                        }
-                      }}
-                      disabled={activeContractDownloadId === contractForSelectedOrder.contractId}
-                    >
-                      {activeContractDownloadId === contractForSelectedOrder.contractId ? (
-                        <ActivityIndicator color="#1f7df4" />
-                      ) : (
-                        <>
-                          <Ionicons name="download-outline" size={18} color="#1f7df4" />
-                          <Text style={styles.detailDownloadLabel}>Download Contract</Text>
-                        </>
-                      )}
-                    </Pressable>
-                  </View>
-                ) : null}
-              </ScrollView>
-            ) : (
-              <View style={styles.orderDetailsState}>
-                <Text style={styles.orderDetailsStateText}>No additional details are available.</Text>
-              </View>
-            )}
-          </View>
-        </View>
-      </Modal>
-    </SafeAreaView>
-  );
-}
-
-const styles = StyleSheet.create({
-  safeArea: {
-    flex: 1,
-    backgroundColor: '#ffffff',
-  },
-  listContent: {
-    paddingHorizontal: 20,
-    paddingBottom: 24,
-    paddingTop: 12,
-  },
-  headerSection: {
-    marginBottom: 16,
-    gap: 16,
-  },
-  topBar: {
-    flexDirection: 'row',
-    alignItems: 'center',
-    justifyContent: 'space-between',
-  },
-  title: {
-    fontSize: 28,
-    fontWeight: '700',
-    color: '#111111',
-  },
-  subtitle: {
-    fontSize: 15,
-    color: '#6b7280',
-    lineHeight: 20,
-  },
-  headerActions: {
-    flexDirection: 'row',
-    gap: 10,
-  },
-  iconButton: {
-    width: 38,
-    height: 38,
-    borderRadius: 12,
-    backgroundColor: '#f4f4f5',
-    alignItems: 'center',
-    justifyContent: 'center',
-  },
-  filterRow: {
-    flexDirection: 'row',
-    flexWrap: 'wrap',
-    gap: 12,
-  },
-  inlineErrorBanner: {
-    flexDirection: 'row',
-    alignItems: 'center',
-    gap: 8,
-    padding: 12,
-    borderRadius: 12,
-    backgroundColor: '#fef3c7',
-  },
-  inlineErrorText: {
-    flex: 1,
-    color: '#92400e',
-    fontSize: 13,
-    fontWeight: '500',
-  },
-  inlineErrorAction: {
-    color: '#b45309',
-    fontSize: 13,
-    fontWeight: '600',
-  },
-  filterChip: {
-    paddingHorizontal: 16,
-    paddingVertical: 8,
-    borderRadius: 999,
-    borderWidth: 1,
-    borderColor: '#e5e7eb',
-    backgroundColor: '#ffffff',
-  },
-  filterChipSelected: {
-    backgroundColor: '#111111',
-    borderColor: '#111111',
-  },
-  filterLabel: {
-    fontSize: 13,
-    fontWeight: '600',
-    color: '#6b7280',
-  },
-  filterLabelSelected: {
-    color: '#ffffff',
-  },
-  orderCard: {
-    flexDirection: 'row',
-    backgroundColor: '#f9fafb',
-    borderRadius: 20,
-    padding: 16,
-  },
-  orderCardHighlighted: {
-    borderWidth: 2,
-    borderColor: '#1f7df4',
-    backgroundColor: '#eef4ff',
-  },
-  cardLeading: {
-    marginRight: 16,
-  },
-  thumbnail: {
-    width: 64,
-    height: 64,
-    borderRadius: 14,
-    backgroundColor: '#e5e7eb',
-    alignItems: 'center',
-    justifyContent: 'center',
-  },
-  thumbnailText: {
-    fontWeight: '700',
-    color: '#4b5563',
-    fontSize: 12,
-  },
-  cardBody: {
-    flex: 1,
-    gap: 12,
-  },
-  cardHeader: {
-    flexDirection: 'row',
-    alignItems: 'center',
-    justifyContent: 'space-between',
-  },
-  productName: {
-    fontSize: 17,
-    fontWeight: '700',
-    color: '#111111',
-    flex: 1,
-    marginRight: 12,
-  },
-  statusBadge: {
-    borderRadius: 999,
-    paddingHorizontal: 12,
-    paddingVertical: 6,
-  },
-  statusText: {
-    fontSize: 12,
-    fontWeight: '600',
-    textTransform: 'uppercase',
-    letterSpacing: 0.6,
-  },
-  orderNumber: {
-    fontSize: 13,
-    color: '#6b7280',
-  },
-  metaRow: {
-    flexDirection: 'row',
-    justifyContent: 'space-between',
-    gap: 16,
-  },
-  metaGroup: {
-    flex: 1,
-  },
-  metaLabel: {
-    fontSize: 12,
-    color: '#9ca3af',
-    textTransform: 'uppercase',
-    letterSpacing: 0.6,
-    marginBottom: 4,
-  },
-  metaValue: {
-    fontSize: 14,
-    color: '#111111',
-    fontWeight: '600',
-  },
-  cardFooter: {
-    flexDirection: 'row',
-    alignItems: 'center',
-    justifyContent: 'space-between',
-  },
-  viewDetails: {
-    fontSize: 14,
-    color: '#1f7df4',
-    fontWeight: '600',
-  },
-  cardActionButton: {
-    backgroundColor: '#111111',
-    borderRadius: 12,
-    paddingHorizontal: 16,
-    paddingVertical: 10,
-  },
-  cardActionButtonDisabled: {
-    opacity: 0.6,
-  },
-  cardActionLabel: {
-    fontSize: 13,
-    color: '#ffffff',
-    fontWeight: '700',
-  },
-  separator: {
-    height: 16,
-  },
-  retryButton: {
-    marginTop: 16,
-    paddingHorizontal: 20,
-    paddingVertical: 10,
-    borderRadius: 999,
-    backgroundColor: '#111111',
-  },
-  retryButtonText: {
-    color: '#ffffff',
-    fontSize: 15,
-    fontWeight: '600',
-  },
-  emptyState: {
-    alignItems: 'center',
-    justifyContent: 'center',
-    paddingVertical: 80,
-    gap: 12,
-  },
-  emptyTitle: {
-    fontSize: 18,
-    fontWeight: '700',
-    color: '#111111',
-  },
-  emptySubtitle: {
-    fontSize: 14,
-    color: '#6b7280',
-    textAlign: 'center',
-  },
-  modalOverlay: {
-    flex: 1,
-    backgroundColor: 'rgba(0,0,0,0.25)',
-    justifyContent: 'center',
-    alignItems: 'center',
-    padding: 24,
-  },
-  modalCard: {
-    width: '100%',
-    maxWidth: 420,
-    backgroundColor: '#ffffff',
-    borderRadius: 28,
-    padding: 24,
-    gap: 16,
-  },
-  modalHeader: {
-    flexDirection: 'row',
-    alignItems: 'center',
-    justifyContent: 'space-between',
-  },
-  modalTitle: {
-    fontSize: 20,
-    fontWeight: '700',
-    color: '#111111',
-  },
-  closeButton: {
-    width: 32,
-    height: 32,
-    borderRadius: 16,
-    backgroundColor: '#f3f4f6',
-    alignItems: 'center',
-    justifyContent: 'center',
-  },
-  progressHeader: {
-    flexDirection: 'row',
-    justifyContent: 'space-between',
-    alignItems: 'center',
-  },
-  progressLabel: {
-    fontSize: 13,
-    color: '#6b7280',
-    fontWeight: '600',
-  },
-  progressStage: {
-    fontSize: 13,
-    color: '#111111',
-    fontWeight: '600',
-  },
-  progressBar: {
-    height: 6,
-    backgroundColor: '#e5e7eb',
-    borderRadius: 999,
-    overflow: 'hidden',
-  },
-  progressFill: {
-    height: '100%',
-    backgroundColor: '#111111',
-  },
-  stepContent: {
-    gap: 16,
-  },
-  modalOrderHeader: {
-    gap: 4,
-  },
-  modalOrderName: {
-    fontSize: 18,
-    fontWeight: '700',
-    color: '#111111',
-  },
-  modalOrderMeta: {
-    fontSize: 13,
-    color: '#6b7280',
-  },
-  stepTitle: {
-    fontSize: 18,
-    fontWeight: '700',
-    color: '#111111',
-  },
-  stepSubtitle: {
-    fontSize: 14,
-    color: '#6b7280',
-  },
-  contractContainer: {
-    borderWidth: 1,
-    borderColor: '#e5e7eb',
-    borderRadius: 16,
-    maxHeight: 200,
-    padding: 16,
-    backgroundColor: '#f9fafb',
-  },
-  contractHeading: {
-    fontSize: 14,
-    fontWeight: '700',
-    color: '#111111',
-    marginBottom: 12,
-  },
-  contractBody: {
-    fontSize: 13,
-    lineHeight: 20,
-    color: '#4b5563',
-  },
-  contractSection: {
-    marginTop: 16,
-    gap: 8,
-  },
-  contractSectionHeading: {
-    fontSize: 14,
-    fontWeight: '700',
-    color: '#111111',
-  },
-  contractStateWrapper: {
-    minHeight: 140,
-    alignItems: 'center',
-    justifyContent: 'center',
-    gap: 8,
-    paddingHorizontal: 12,
-  },
-  contractStateText: {
-    fontSize: 14,
-    color: '#4b5563',
-    textAlign: 'center',
-  },
-  contractErrorText: {
-    color: '#b91c1c',
-  },
-  contractRetryButton: {
-    paddingHorizontal: 16,
-    paddingVertical: 8,
-    borderRadius: 999,
-    borderWidth: 1,
-    borderColor: '#111111',
-  },
-  contractRetryButtonText: {
-    fontSize: 13,
-    fontWeight: '600',
-    color: '#111111',
-  },
-  contractMetaList: {
-    gap: 8,
-    marginBottom: 12,
-  },
-  contractMetaRow: {
-    flexDirection: 'row',
-    justifyContent: 'space-between',
-    gap: 12,
-  },
-  contractMetaLabel: {
-    fontSize: 13,
-    fontWeight: '600',
-    color: '#111111',
-  },
-  contractMetaValue: {
-    fontSize: 13,
-    color: '#4b5563',
-    textAlign: 'right',
-    flexShrink: 1,
-  },
-  contractSignedBanner: {
-    flexDirection: 'row',
-    alignItems: 'flex-start',
-    gap: 8,
-    padding: 12,
-    borderRadius: 12,
-    backgroundColor: '#dcfce7',
-    marginBottom: 12,
-  },
-  contractSignedText: {
-    flex: 1,
-    color: '#166534',
-    fontSize: 13,
-    lineHeight: 18,
-  },
-  contractTermsSection: {
-    marginTop: 16,
-    gap: 8,
-  },
-  contractTermsHeading: {
-    fontSize: 14,
-    fontWeight: '700',
-    color: '#111111',
-  },
-  contractTermsText: {
-    fontSize: 13,
-    lineHeight: 20,
-    color: '#4b5563',
-  },
-  agreementRow: {
-    flexDirection: 'row',
-    alignItems: 'flex-start',
-    gap: 12,
-  },
-  agreementRowDisabled: {
-    opacity: 0.6,
-  },
-  agreementTextWrapper: {
-    flex: 1,
-    gap: 4,
-  },
-  agreementLabel: {
-    fontSize: 14,
-    color: '#111111',
-    fontWeight: '600',
-  },
-  agreementHelper: {
-    fontSize: 12,
-    color: '#6b7280',
-  },
-  primaryActions: {
-    flexDirection: 'row',
-    gap: 12,
-  },
-  primaryButton: {
-    backgroundColor: '#111111',
-    borderRadius: 14,
-    minHeight: 52,
-    paddingHorizontal: 16,
-    alignItems: 'center',
-    justifyContent: 'center',
-    alignSelf: 'stretch',
-  },
-  primaryButtonEnabled: {
-    opacity: 1,
-  },
-  primaryButtonBusy: {
-    opacity: 0.7,
-  },
-  primaryButtonDisabled: {
-    backgroundColor: '#d1d5db',
-  },
-  primaryButtonText: {
-    fontSize: 15,
-    fontWeight: '700',
-    color: '#ffffff',
-  },
-  primaryButtonTextDisabled: {
-    color: '#9ca3af',
-  },
-  secondaryButton: {
-    borderRadius: 14,
-    minHeight: 52,
-    paddingHorizontal: 16,
-    alignItems: 'center',
-    justifyContent: 'center',
-    borderWidth: 1,
-    borderColor: '#d1d5db',
-    alignSelf: 'stretch',
-  },
-  buttonFlex: {
-    flex: 1,
-  },
-  secondaryButtonText: {
-    fontSize: 15,
-    fontWeight: '600',
-    color: '#111111',
-  },
-  verificationIconWrapper: {
-    width: 72,
-    height: 72,
-    borderRadius: 36,
-    backgroundColor: '#eef2ff',
-    alignItems: 'center',
-    justifyContent: 'center',
-    alignSelf: 'center',
-  },
-  otpInputsRow: {
-    flexDirection: 'row',
-    justifyContent: 'space-between',
-    gap: 12,
-  },
-  otpInput: {
-    flex: 1,
-    height: 56,
-    borderRadius: 12,
-    borderWidth: 1,
-    borderColor: '#d1d5db',
-    textAlign: 'center',
-    fontSize: 20,
-    fontWeight: '700',
-    color: '#111111',
-  },
-  otpErrorText: {
-    marginTop: 12,
-    fontSize: 13,
-    color: '#b91c1c',
-    fontWeight: '500',
-  },
-  verificationHelpers: {
-    flexDirection: 'row',
-    justifyContent: 'space-between',
-    alignItems: 'center',
-  },
-  helperLink: {
-    fontSize: 13,
-    color: '#1f7df4',
-    fontWeight: '600',
-  },
-  helperLinkDisabled: {
-    opacity: 0.5,
-  },
-  helperText: {
-    fontSize: 12,
-    color: '#9ca3af',
-  },
-  helperButton: {
-    alignItems: 'center',
-    justifyContent: 'center',
-    paddingVertical: 10,
-  },
-  helperButtonDisabled: {
-    opacity: 0.6,
-  },
-  helperButtonText: {
-    fontSize: 14,
-    color: '#1f7df4',
-    fontWeight: '600',
-  },
-  summaryCard: {
-    backgroundColor: '#f9fafb',
-    borderRadius: 16,
-    padding: 16,
-    gap: 12,
-    borderWidth: 1,
-    borderColor: '#e5e7eb',
-  },
-  summaryRow: {
-    flexDirection: 'row',
-    justifyContent: 'space-between',
-  },
-  summaryLabel: {
-    fontSize: 14,
-    color: '#6b7280',
-  },
-  summaryValue: {
-    fontSize: 14,
-    color: '#111111',
-    fontWeight: '600',
-  },
-  summaryTotal: {
-    fontSize: 16,
-    fontWeight: '700',
-    color: '#111111',
-  },
-  paymentList: {
-    gap: 12,
-  },
-  paymentOption: {
-    flexDirection: 'row',
-    alignItems: 'center',
-    gap: 12,
-    borderWidth: 1,
-    borderColor: '#e5e7eb',
-    borderRadius: 14,
-    padding: 14,
-  },
-  paymentOptionSelected: {
-    borderColor: '#1f7df4',
-    backgroundColor: '#eef4ff',
-  },
-  paymentIcon: {
-    width: 44,
-    height: 44,
-    borderRadius: 12,
-    backgroundColor: '#ffffff',
-    alignItems: 'center',
-    justifyContent: 'center',
-    borderWidth: 1,
-    borderColor: '#e5e7eb',
-  },
-  paymentDetails: {
-    flex: 1,
-    gap: 4,
-  },
-  paymentLabel: {
-    fontSize: 15,
-    fontWeight: '700',
-    color: '#111111',
-  },
-  paymentDescription: {
-    fontSize: 13,
-    color: '#6b7280',
-  },
-  paymentSecurity: {
-    flexDirection: 'row',
-    gap: 8,
-    alignItems: 'center',
-  },
-  paymentSecurityText: {
-    fontSize: 12,
-    color: '#6b7280',
-  },
-  emailModalOverlay: {
-    flex: 1,
-    backgroundColor: 'rgba(0, 0, 0, 0.45)',
-    justifyContent: 'center',
-    alignItems: 'center',
-    padding: 24,
-  },
-  emailModalCard: {
-    width: '100%',
-    maxWidth: 380,
-    backgroundColor: '#ffffff',
-    borderRadius: 20,
-    padding: 20,
-    gap: 16,
-  },
-  emailModalTitle: {
-    fontSize: 18,
-    fontWeight: '700',
-    color: '#111111',
-  },
-  emailModalDescription: {
-    fontSize: 14,
-    color: '#4b5563',
-  },
-  emailInput: {
-    borderWidth: 1,
-    borderColor: '#d1d5db',
-    borderRadius: 12,
-    paddingHorizontal: 14,
-    paddingVertical: 12,
-    fontSize: 15,
-    color: '#111111',
-  },
-  emailInputError: {
-    borderColor: '#b91c1c',
-  },
-  emailErrorText: {
-    fontSize: 12,
-    color: '#b91c1c',
-  },
-  emailModalActions: {
-    flexDirection: 'row',
-    justifyContent: 'flex-end',
-    gap: 12,
-  },
-  emailModalCancelButton: {
-    paddingHorizontal: 18,
-    paddingVertical: 10,
-    borderRadius: 10,
-    borderWidth: 1,
-    borderColor: '#d1d5db',
-    backgroundColor: '#ffffff',
-  },
-  emailModalCancelText: {
-    fontSize: 14,
-    fontWeight: '600',
-    color: '#111111',
-  },
-  emailModalSaveButton: {
-    paddingHorizontal: 18,
-    paddingVertical: 10,
-    borderRadius: 10,
-    backgroundColor: '#111111',
-  },
-  emailModalSaveText: {
-    fontSize: 14,
-    fontWeight: '700',
-    color: '#ffffff',
-  },
-  orderDetailsCard: {
-    width: '90%',
-    maxWidth: 420,
-    maxHeight: '85%',
-    borderRadius: 24,
-    backgroundColor: '#ffffff',
-    padding: 20,
-    gap: 16,
-  },
-  orderDetailsScroll: {
-    marginHorizontal: -4,
-    paddingHorizontal: 4,
-  },
-  detailSection: {
-    marginBottom: 20,
-    gap: 8,
-  },
-  detailSectionHeading: {
-    fontSize: 16,
-    fontWeight: '700',
-    color: '#111111',
-  },
-  detailRow: {
-    flexDirection: 'row',
-    justifyContent: 'space-between',
-    gap: 16,
-    alignItems: 'flex-start',
-  },
-  detailLabel: {
-    fontSize: 13,
-    color: '#6b7280',
-    flex: 0.5,
-  },
-  detailValue: {
-    fontSize: 13,
-    color: '#111111',
-    fontWeight: '600',
-    flex: 0.5,
-    textAlign: 'right',
-  },
-  detailValueMultiline: {
-    textAlign: 'right',
-    flex: 1,
-  },
-  detailItemRow: {
-    borderWidth: 1,
-    borderColor: '#e5e7eb',
-    borderRadius: 12,
-    padding: 12,
-    backgroundColor: '#f9fafb',
-    marginBottom: 12,
-    gap: 4,
-  },
-  detailItemHeader: {
-    flexDirection: 'row',
-    justifyContent: 'space-between',
-    alignItems: 'center',
-    marginBottom: 4,
-  },
-  detailItemName: {
-    flex: 1,
-    fontSize: 14,
-    fontWeight: '600',
-    color: '#111111',
-    marginRight: 8,
-  },
-  detailItemQty: {
-    fontSize: 13,
-    fontWeight: '600',
-    color: '#1f2937',
-  },
-  detailItemMeta: {
-    fontSize: 12,
-    color: '#6b7280',
-  },
-  detailEmptyText: {
-    fontSize: 13,
-    color: '#6b7280',
-  },
-  detailDownloadButton: {
-    marginTop: 12,
-    flexDirection: 'row',
-    alignItems: 'center',
-    gap: 8,
-    paddingVertical: 10,
-    paddingHorizontal: 14,
-    borderRadius: 12,
-    borderWidth: 1,
-    borderColor: '#1f7df4',
-    backgroundColor: '#eef4ff',
-    alignSelf: 'flex-start',
-  },
-  detailDownloadButtonDisabled: {
-    opacity: 0.6,
-  },
-  detailDownloadLabel: {
-    fontSize: 13,
-    fontWeight: '700',
-    color: '#1f7df4',
-  },
-  orderDetailsState: {
-    alignItems: 'center',
-    justifyContent: 'center',
-    paddingVertical: 32,
-    gap: 12,
-  },
-  orderDetailsStateText: {
-    fontSize: 13,
-    color: '#4b5563',
-    textAlign: 'center',
-  },
-  orderDetailsErrorText: {
-    color: '#b91c1c',
-    fontWeight: '600',
-  },
-});
->>>>>>> de796639
+}